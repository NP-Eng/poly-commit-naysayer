[package]
name = "ark-poly-commit"
version.workspace = true
authors.workspace = true
repository.workspace = true
categories.workspace = true
include.workspace = true
license.workspace = true
edition.workspace = true

[dependencies]
ark-serialize = { version = "0.5.0-alpha", default-features = false, features = [ "derive" ] }
ark-ff = { version = "0.5.0-alpha", default-features = false }
ark-ec = { version = "0.5.0-alpha", default-features = false }
ark-poly = {version = "0.5.0-alpha", default-features = false }
ark-crypto-primitives = {version = "0.5.0-alpha", default-features = false, features = ["sponge", "merkle_tree"] }
ark-std = { version = "0.5.0-alpha", default-features = false }
blake2 = { version = "0.10", default-features = false }
rand = { version = "0.8.0", optional = true }
<<<<<<< HEAD
ark-relations = { version = "^0.4.0", default-features = false, optional = true }
ark-r1cs-std = { version = "^0.4.0", default-features = false, optional = true }
=======
ark-relations = { version = "0.5.0-alpha", default-features = false, optional = true }
ark-r1cs-std = { version = "0.5.0-alpha", default-features = false, optional = true }
>>>>>>> 1ed58dce
hashbrown = { version = "0.14", default-features = false, features = [ "ahash" ] , optional = true }

digest = "0.10"
derivative = { version = "2", features = [ "use_core" ] }
rayon = { version = "1", optional = true }

[[bench]]
name = "ipa_times"
path = "benches/ipa_times.rs"
harness = false

[[bench]]
name = "ligero_ml_times"
path = "benches/ligero_ml_times.rs"
harness = false

[[bench]]
name = "brakedown_times"
path = "benches/brakedown_times.rs"
harness = false

[[bench]]
name = "hyrax_times"
path = "benches/hyrax_times.rs"
harness = false

[[bench]]
name = "size"
path = "benches/size.rs"
harness = false

[dev-dependencies]
ark-ed-on-bls12-381 = { version = "0.5.0-alpha", default-features = false }
ark-bls12-381 = { version = "0.5.0-alpha", default-features = false, features = [ "curve" ] }
ark-bls12-377 = { version = "0.5.0-alpha", default-features = false, features = [ "curve" ] }
ark-bn254 = { version = "0.5.0-alpha", default-features = false, features = [ "curve" ] }

rand_chacha = { version = "0.3.0", default-features = false }
ark-pcs-bench-templates = { path = "../bench-templates" }

[target.'cfg(target_arch = "aarch64")'.dependencies]
num-traits = { version = "0.2", default-features = false, features = ["libm"] }

[features]
default = [ "std", "parallel" ]
std = [ "ark-ff/std", "ark-ec/std", "ark-poly/std", "ark-std/std", "ark-relations/std", "ark-serialize/std", "ark-crypto-primitives/std"]
r1cs = [ "ark-relations", "ark-r1cs-std", "hashbrown", "ark-crypto-primitives/r1cs"]
print-trace = [ "ark-std/print-trace" ]
parallel = [ "std", "ark-ff/parallel", "ark-ec/parallel", "ark-poly/parallel", "ark-std/parallel", "rayon", "rand" ]
test-types = []<|MERGE_RESOLUTION|>--- conflicted
+++ resolved
@@ -17,13 +17,8 @@
 ark-std = { version = "0.5.0-alpha", default-features = false }
 blake2 = { version = "0.10", default-features = false }
 rand = { version = "0.8.0", optional = true }
-<<<<<<< HEAD
-ark-relations = { version = "^0.4.0", default-features = false, optional = true }
-ark-r1cs-std = { version = "^0.4.0", default-features = false, optional = true }
-=======
 ark-relations = { version = "0.5.0-alpha", default-features = false, optional = true }
 ark-r1cs-std = { version = "0.5.0-alpha", default-features = false, optional = true }
->>>>>>> 1ed58dce
 hashbrown = { version = "0.14", default-features = false, features = [ "ahash" ] , optional = true }
 
 digest = "0.10"
