--- conflicted
+++ resolved
@@ -19,31 +19,15 @@
 rand = { version = "0.8.0", optional = true }
 ark-relations = { version = "^0.4.0", default-features = false, optional = true }
 ark-r1cs-std = { version = "^0.4.0", default-features = false, optional = true }
-<<<<<<< HEAD
 hashbrown = { version = "0.14", default-features = false, optional = true }
-=======
->>>>>>> ac4a14c5
 
 digest = "0.10"
 derivative = { version = "2", features = [ "use_core" ] }
 rayon = { version = "1", optional = true }
-<<<<<<< HEAD
-merlin = { version = "3.0.0", default-features = false }
-=======
-hashbrown = { version = "0.14", default-features = false, optional = true }
->>>>>>> ac4a14c5
 
 [[bench]]
 name = "ipa_times"
 path = "benches/ipa_times.rs"
-<<<<<<< HEAD
-=======
-harness = false
-
-[[bench]]
-name = "hyrax_times"
-path = "benches/hyrax_times.rs"
->>>>>>> ac4a14c5
 harness = false
 
 [[bench]]
@@ -55,6 +39,11 @@
 path = "benches/brakedown_ml_times.rs"
 
 [[bench]]
+name = "hyrax_times"
+path = "benches/hyrax_times.rs"
+harness = false
+
+[[bench]]
 name = "size"
 path = "benches/size.rs"
 harness = false
@@ -64,11 +53,7 @@
 ark-bls12-381 = { version = "^0.4.0", default-features = false, features = [ "curve" ] }
 ark-bls12-377 = { version = "^0.4.0", default-features = false, features = [ "curve" ] }
 ark-bn254 = { version = "^0.4.0", default-features = false, features = [ "curve" ] }
-<<<<<<< HEAD
-blake2 = { version = "0.10", default-features = false }
-=======
 
->>>>>>> ac4a14c5
 rand_chacha = { version = "0.3.0", default-features = false }
 ark-pcs-bench-templates = { path = "../bench-templates" }
 
