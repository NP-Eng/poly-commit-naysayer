--- conflicted
+++ resolved
@@ -17,13 +17,11 @@
 #[cfg(feature = "parallel")]
 use rayon::prelude::*;
 
-<<<<<<< HEAD
+mod data_structures;
+pub use data_structures::*;
+
 use ark_crypto_primitives::sponge::{Absorb, CryptographicSponge};
 use digest::Digest;
-=======
-mod data_structures;
-pub use data_structures::*;
->>>>>>> ef199a13
 
 /// A polynomial commitment scheme based on the hardness of the
 /// discrete logarithm problem in prime-order groups.
