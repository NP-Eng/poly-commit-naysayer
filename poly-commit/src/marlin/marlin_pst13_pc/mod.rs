use crate::{
    kzg10,
    marlin::{marlin_pc, Marlin},
    BatchLCProof, Error, Evaluations, LabeledCommitment, LabeledPolynomial, LinearCombination,
    PCCommitmentState, PCUniversalParams, PolynomialCommitment, QuerySet, CHALLENGE_SIZE,
};
use ark_crypto_primitives::sponge::CryptographicSponge;
use ark_ec::{
    pairing::Pairing,
    scalar_mul::{BatchMulPreprocessing, ScalarMul},
    AffineRepr, CurveGroup, VariableBaseMSM,
};
use ark_ff::{One, PrimeField, UniformRand, Zero};
use ark_poly::{multivariate::Term, DenseMVPolynomial};
use ark_std::{marker::PhantomData, ops::Index, ops::Mul, rand::RngCore};
#[cfg(not(feature = "std"))]
use ark_std::{string::ToString, vec::Vec};
#[cfg(feature = "parallel")]
use rayon::prelude::*;

mod data_structures;
pub use data_structures::*;

mod combinations;
use combinations::*;

<<<<<<< HEAD
use ark_crypto_primitives::sponge::{Absorb, CryptographicSponge};
#[cfg(feature = "parallel")]
use rayon::prelude::*;

=======
>>>>>>> ef199a13
/// Multivariate polynomial commitment based on the construction in [[PST13]][pst]
/// with batching and (optional) hiding property inspired by the univariate scheme
/// in [[CHMMVW20, "Marlin"]][marlin]
///
/// [pst]: https://eprint.iacr.org/2011/587
/// [marlin]: https://eprint.iacr.org/2019/1047
pub struct MarlinPST13<E: Pairing, P: DenseMVPolynomial<E::ScalarField>> {
    _engine: PhantomData<E>,
    _poly: PhantomData<P>,
}

impl<E: Pairing, P: DenseMVPolynomial<E::ScalarField>> MarlinPST13<E, P> {
    /// Given some point `z`, compute the quotients `w_i(X)` s.t
    ///
    /// `p(X) - p(z) = (X_1-z_1)*w_1(X) + (X_2-z_2)*w_2(X) + ... + (X_l-z_l)*w_l(X)`
    ///
    /// These quotients can always be found with no remainder.
    fn divide_at_point(p: &P, point: &P::Point) -> Vec<P>
    where
        P::Point: Index<usize, Output = E::ScalarField>,
    {
        let num_vars = p.num_vars();
        if p.is_zero() {
            return vec![P::zero(); num_vars];
        }
        let mut quotients = Vec::with_capacity(num_vars);
        // `cur` represents the current dividend
        let mut cur = p.clone();
        // Divide `cur` by `X_i - z_i`
        for i in 0..num_vars {
            let mut quotient_terms = Vec::new();
            let mut remainder_terms = Vec::new();
            for (mut coeff, term) in cur.terms() {
                // Since the final remainder is guaranteed to be 0, all the constant terms
                // cancel out so we don't need to keep track of them
                if term.is_constant() {
                    continue;
                }
                // If the current term contains `X_i` then divide appropiately,
                // otherwise add it to the remainder
                let mut term_vec = (&*term).to_vec();
                match term_vec.binary_search_by(|(var, _)| var.cmp(&i)) {
                    Ok(idx) => {
                        // Repeatedly divide the term by `X_i - z_i` until the remainder
                        // doesn't contain any `X_i`s
                        while term_vec[idx].1 > 1 {
                            // First divide by `X_i` and add the term to the quotient
                            term_vec[idx] = (i, term_vec[idx].1 - 1);
                            quotient_terms.push((coeff, P::Term::new(term_vec.clone())));
                            // Then compute the remainder term in-place
                            coeff *= &point[i];
                        }
                        // Since `X_i` is power 1, we can remove it entirely
                        term_vec.remove(idx);
                        quotient_terms.push((coeff, P::Term::new(term_vec.clone())));
                        remainder_terms.push((point[i] * &coeff, P::Term::new(term_vec)));
                    }
                    Err(_) => remainder_terms.push((coeff, term.clone())),
                }
            }
            quotients.push(P::from_coefficients_vec(num_vars, quotient_terms));
            // Set the current dividend to be the remainder of this division
            cur = P::from_coefficients_vec(num_vars, remainder_terms);
        }
        quotients
    }

    /// Check that the powers support the hiding bound
    fn check_hiding_bound(hiding_poly_degree: usize, num_powers: usize) -> Result<(), Error> {
        if hiding_poly_degree == 0 {
            Err(Error::HidingBoundIsZero)
        } else if hiding_poly_degree >= num_powers {
            // The above check uses `>=` because committing to a hiding poly with
            // degree `hiding_poly_degree` requires `hiding_poly_degree + 1`
            // powers.
            Err(Error::HidingBoundToolarge {
                hiding_poly_degree,
                num_powers,
            })
        } else {
            Ok(())
        }
    }

    /// Check that a given polynomial is supported by parameters
    fn check_degrees_and_bounds<'a>(
        supported_degree: usize,
        p: &'a LabeledPolynomial<E::ScalarField, P>,
    ) -> Result<(), Error>
    where
        P: 'a,
    {
        if p.degree() > supported_degree {
            return Err(Error::PolynomialDegreeTooLarge {
                poly_degree: p.degree(),
                supported_degree,
                label: p.label().to_string(),
            });
        } else {
            Ok(())
        }
    }

    /// Convert polynomial coefficients to `BigInt`
    fn convert_to_bigints(p: &P) -> Vec<<E::ScalarField as PrimeField>::BigInt> {
        let plain_coeffs = ark_std::cfg_into_iter!(p.terms())
            .map(|(coeff, _)| coeff.into_bigint())
            .collect();
        plain_coeffs
    }
}

impl<E, P> PolynomialCommitment<E::ScalarField, P> for MarlinPST13<E, P>
where
    E: Pairing,
    E::G1Affine: Absorb,
    P: DenseMVPolynomial<E::ScalarField> + Sync,
    P::Point: Index<usize, Output = E::ScalarField>,
{
    type UniversalParams = UniversalParams<E, P>;
    type CommitterKey = CommitterKey<E, P>;
    type VerifierKey = VerifierKey<E>;
    type Commitment = marlin_pc::Commitment<E>;
    type CommitmentState = Randomness<E, P>;
    type Proof = Proof<E>;
    type BatchProof = Vec<Self::Proof>;
    type Error = Error;

    /// Constructs public parameters when given as input the maximum degree `max_degree`
    /// and number of variables `num_vars` for the polynomial commitment scheme.
    fn setup<R: RngCore>(
        max_degree: usize,
        num_vars: Option<usize>,
        rng: &mut R,
    ) -> Result<UniversalParams<E, P>, Error> {
        let num_vars = num_vars.ok_or(Error::InvalidNumberOfVariables)?;
        if num_vars < 1 {
            return Err(Error::InvalidNumberOfVariables);
        }
        if max_degree < 1 {
            return Err(Error::DegreeIsZero);
        }
        let setup_time = start_timer!(|| format!(
            "MarlinPST13::Setup with {} variables and max degree {}",
            num_vars, max_degree
        ));
        // Trapdoor evaluation points
        let mut betas = Vec::with_capacity(num_vars);
        for _ in 0..num_vars {
            betas.push(E::ScalarField::rand(rng));
        }
        // Generators
        let g = E::G1::rand(rng);
        let gamma_g = E::G1::rand(rng);
        let h = E::G2::rand(rng);

        // A list of all variable numbers of multiplicity `max_degree`
        let variable_set: Vec<_> = (0..num_vars)
            .flat_map(|var| vec![var; max_degree])
            .collect();
        // Generate all possible monomials with `1 <= degree <= max_degree`
        let (powers_of_beta, mut powers_of_beta_terms): (Vec<_>, Vec<_>) = (1..=max_degree)
            .flat_map(|degree| {
                // Sample all combinations of `degree` variables from `variable_set`
                let terms: Vec<Vec<usize>> = if variable_set.len() == degree {
                    vec![variable_set.clone()]
                } else {
                    Combinations::new(variable_set.clone(), degree).collect()
                };
                // For each multiset in `terms` evaluate the corresponding monomial at the
                // trapdoor and generate a `P::Term` object to index it
                ark_std::cfg_into_iter!(terms)
                    .map(|term| {
                        let value: E::ScalarField = term.iter().map(|e| betas[*e]).product();
                        let term = (0..num_vars)
                            .map(|var| (var, term.iter().filter(|e| **e == var).count()))
                            .collect();
                        (value, P::Term::new(term))
                    })
                    .collect::<Vec<_>>()
            })
            .unzip();

        let g_time = start_timer!(|| "Generating powers of G");
        let mut powers_of_g = g.batch_mul(&powers_of_beta);
        powers_of_g.push(g.into_affine());
        powers_of_beta_terms.push(P::Term::new(vec![]));
        end_timer!(g_time);

        let gamma_g_time = start_timer!(|| "Generating powers of gamma * G");
        // Each element `i` of `powers_of_gamma_g` is a vector of length `max_degree+1`
        // containing `betas[i]^j \gamma G` for `j` from 1 to `max_degree+1` to support
        // up to `max_degree` queries
        let mut powers_of_gamma_g = vec![Vec::new(); num_vars];
        let gamma_g_table = BatchMulPreprocessing::new(gamma_g, max_degree + 1);

        ark_std::cfg_iter_mut!(powers_of_gamma_g)
            .enumerate()
            .for_each(|(i, v)| {
                let mut powers_of_beta = Vec::with_capacity(max_degree + 1);
                let mut cur = E::ScalarField::one();
                for _ in 0..=max_degree {
                    cur *= &betas[i];
                    powers_of_beta.push(cur);
                }
                *v = gamma_g_table.batch_mul(&powers_of_beta);
            });
        end_timer!(gamma_g_time);

        let gamma_g = gamma_g.into_affine();
        let beta_h: Vec<_> = betas.iter().map(|b| h.mul(b).into_affine()).collect();
        let h = h.into_affine();
        let prepared_h = h.into();
        let prepared_beta_h = beta_h.iter().map(|bh| (*bh).into()).collect();

        // Convert `powers_of_g` to a BTreeMap indexed by `powers_of_beta_terms`
        let powers_of_g = powers_of_beta_terms
            .into_iter()
            .zip(powers_of_g.into_iter())
            .collect();

        let pp = UniversalParams {
            num_vars,
            max_degree,
            powers_of_g,
            gamma_g,
            powers_of_gamma_g,
            h,
            beta_h,
            prepared_h,
            prepared_beta_h,
        };
        end_timer!(setup_time);
        Ok(pp)
    }

    /// Specializes the public parameters for polynomials up to the given `supported_degree`
    ///
    /// TODO: Add the ability to trim the number of variables
    /// TODO: Update for support_hiding_bound
    fn trim(
        pp: &Self::UniversalParams,
        supported_degree: usize,
        _supported_hiding_bound: usize,
        _enforced_degree_bounds: Option<&[usize]>,
    ) -> Result<(Self::CommitterKey, Self::VerifierKey), Self::Error> {
        let max_degree = pp.max_degree();
        if supported_degree > max_degree {
            return Err(Error::TrimmingDegreeTooLarge);
        }

        let ck_time = start_timer!(|| format!(
            "Constructing CommitterKey of size {} for unshifted polys",
            supported_degree
        ));
        // We want to support making up to supported_degree queries to committed
        // polynomials.
        let powers_of_g = pp
            .powers_of_g
            .iter()
            .filter(|(k, _)| k.degree() <= supported_degree)
            .map(|(k, v)| (k.clone(), v.clone()))
            .collect();
        let powers_of_gamma_g = pp
            .powers_of_gamma_g
            .iter()
            .map(|e| e[..=supported_degree].to_vec())
            .collect();
        end_timer!(ck_time);

        let ck = CommitterKey {
            powers_of_g,
            gamma_g: pp.gamma_g,
            powers_of_gamma_g,
            num_vars: pp.num_vars,
            supported_degree,
            max_degree,
        };

        let vk = VerifierKey {
            g: pp.powers_of_g[&P::Term::new(vec![])],
            gamma_g: pp.gamma_g,
            h: pp.h,
            beta_h: pp.beta_h.clone(),
            prepared_h: pp.prepared_h.clone(),
            prepared_beta_h: pp.prepared_beta_h.clone(),
            num_vars: pp.num_vars,
            supported_degree,
            max_degree,
        };
        Ok((ck, vk))
    }

    /// Outputs a commitments to `polynomials`.
    fn commit<'a>(
        ck: &Self::CommitterKey,
        polynomials: impl IntoIterator<Item = &'a LabeledPolynomial<E::ScalarField, P>>,
        rng: Option<&mut dyn RngCore>,
    ) -> Result<
        (
            Vec<LabeledCommitment<Self::Commitment>>,
            Vec<Self::CommitmentState>,
        ),
        Self::Error,
    >
    where
        P: 'a,
    {
        let rng = &mut crate::optional_rng::OptionalRng(rng);
        let commit_time = start_timer!(|| "Committing to polynomials");
        let mut commitments = Vec::new();
        let mut randomness = Vec::new();
        for p in polynomials {
            let label = p.label();
            let hiding_bound = p.hiding_bound();
            let polynomial: &P = p.polynomial();
            Self::check_degrees_and_bounds(ck.supported_degree, &p)?;

            let commit_time = start_timer!(|| {
                format!(
                    "Polynomial {} with degree {} and hiding bound {:?}",
                    label,
                    polynomial.degree(),
                    hiding_bound,
                )
            });
            // Get the powers of `G` corresponding to the terms of `polynomial`
            let powers_of_g = ark_std::cfg_iter!(polynomial.terms())
                .map(|(_, term)| *ck.powers_of_g.get(term).unwrap())
                .collect::<Vec<_>>();
            // Convert coefficients of `polynomial` to BigInts
            let to_bigint_time = start_timer!(|| "Converting polynomial coeffs to bigints");
            let plain_ints = Self::convert_to_bigints(&polynomial);
            end_timer!(to_bigint_time);

            let msm_time = start_timer!(|| "MSM to compute commitment to plaintext poly");
            let mut commitment = <E::G1 as VariableBaseMSM>::msm_bigint(&powers_of_g, &plain_ints);
            end_timer!(msm_time);

            // Sample random polynomial
            let mut rand = Randomness::<E, P>::empty();
            if let Some(hiding_degree) = hiding_bound {
                let sample_random_poly_time = start_timer!(|| format!(
                    "Sampling a random polynomial of degree {}",
                    hiding_degree
                ));
                rand = Randomness::rand(hiding_degree, false, Some(ck.num_vars), rng);
                Self::check_hiding_bound(hiding_degree, ck.supported_degree + 1)?;
                end_timer!(sample_random_poly_time);
            }

            // Get the powers of `\gamma G` corresponding to the terms of `rand`
            let powers_of_gamma_g = rand
                .blinding_polynomial
                .terms()
                .iter()
                .map(|(_, term)| {
                    // Implicit Assumption: Each monomial in `rand` is univariate
                    let vars = term.vars();
                    match term.is_constant() {
                        true => ck.gamma_g,
                        false => ck.powers_of_gamma_g[vars[0]][term.degree() - 1],
                    }
                })
                .collect::<Vec<_>>();
            // Convert coefficients of `rand` to BigInt
            let to_bigint_time = start_timer!(|| "Converting polynomial coeffs to bigints");
            let random_ints = Self::convert_to_bigints(&rand.blinding_polynomial);
            end_timer!(to_bigint_time);

            let msm_time = start_timer!(|| "MSM to compute commitment to random poly");
            let random_commitment =
                <E::G1 as VariableBaseMSM>::msm_bigint(&powers_of_gamma_g, &random_ints)
                    .into_affine();
            end_timer!(msm_time);

            // Mask commitment with random poly
            commitment += &random_commitment;

            let comm = Self::Commitment {
                comm: kzg10::Commitment(commitment.into()),
                shifted_comm: None,
            };

            commitments.push(LabeledCommitment::new(label.to_string(), comm, None));
            randomness.push(rand);
            end_timer!(commit_time);
        }
        end_timer!(commit_time);
        Ok((commitments, randomness))
    }

    /// On input a polynomial `p` and a point `point`, outputs a proof for the same.
    fn open<'a>(
        ck: &Self::CommitterKey,
        labeled_polynomials: impl IntoIterator<Item = &'a LabeledPolynomial<E::ScalarField, P>>,
        _commitments: impl IntoIterator<Item = &'a LabeledCommitment<Self::Commitment>>,
        point: &P::Point,
        sponge: &mut impl CryptographicSponge,
        states: impl IntoIterator<Item = &'a Self::CommitmentState>,
        _rng: Option<&mut dyn RngCore>,
    ) -> Result<Self::Proof, Self::Error>
    where
        P: 'a,
        Self::CommitmentState: 'a,
        Self::Commitment: 'a,
    {
        // Compute random linear combinations of committed polynomials and randomness
        let mut p = P::zero();
        let mut r = Randomness::empty();
        for (polynomial, state) in labeled_polynomials.into_iter().zip(states) {
            Self::check_degrees_and_bounds(ck.supported_degree, &polynomial)?;

            // compute challenge^j and challenge^{j+1}.
            let challenge_j = sponge.squeeze_field_elements_with_sizes(&[CHALLENGE_SIZE])[0];

            p += (challenge_j, polynomial.polynomial());
            r += (challenge_j, state);
        }

        let open_time = start_timer!(|| format!("Opening polynomial of degree {}", p.degree()));
        let witness_time = start_timer!(|| "Computing witness polynomials");
        let witnesses = Self::divide_at_point(&p, point);
        let hiding_witnesses = if r.is_hiding() {
            Some(Self::divide_at_point(&r.blinding_polynomial, point))
        } else {
            None
        };
        end_timer!(witness_time);

        let witness_comm_time = start_timer!(|| "Computing commitment to witness polynomials");
        let mut w = witnesses
            .iter()
            .map(|w| {
                // Get the powers of `G` corresponding to the witness poly
                let powers_of_g = ark_std::cfg_iter!(w.terms())
                    .map(|(_, term)| *ck.powers_of_g.get(term).unwrap())
                    .collect::<Vec<_>>();
                // Convert coefficients to BigInt
                let witness_ints = Self::convert_to_bigints(&w);
                // Compute MSM
                <E::G1 as VariableBaseMSM>::msm_bigint(&powers_of_g, &witness_ints)
            })
            .collect::<Vec<_>>();
        end_timer!(witness_comm_time);

        // If the evaluation should be hiding, compute the MSM for `hiding_witnesses` and add
        // to the `w`. Additionally, compute the evaluation of `r` at `point`.
        let random_v = if let Some(hiding_witnesses) = hiding_witnesses {
            let witness_comm_time =
                start_timer!(|| "Computing commitment to hiding witness polynomials");
            ark_std::cfg_iter_mut!(w)
                .enumerate()
                .for_each(|(i, witness)| {
                    let hiding_witness = &hiding_witnesses[i];
                    // Get the powers of `\gamma G` corresponding to the terms of `hiding_witness`
                    let powers_of_gamma_g = hiding_witness
                        .terms()
                        .iter()
                        .map(|(_, term)| {
                            // Implicit Assumption: Each monomial in `hiding_witness` is univariate
                            let vars = term.vars();
                            match term.is_constant() {
                                true => ck.gamma_g,
                                false => ck.powers_of_gamma_g[vars[0]][term.degree() - 1],
                            }
                        })
                        .collect::<Vec<_>>();
                    // Convert coefficients to BigInt
                    let hiding_witness_ints = Self::convert_to_bigints(hiding_witness);
                    // Compute MSM and add result to witness
                    *witness += &<E::G1 as VariableBaseMSM>::msm_bigint(
                        &powers_of_gamma_g,
                        &hiding_witness_ints,
                    );
                });
            end_timer!(witness_comm_time);
            Some(r.blinding_polynomial.evaluate(point))
        } else {
            None
        };
        end_timer!(open_time);
        Ok(Proof {
            w: w.into_iter().map(|w| w.into_affine()).collect(),
            random_v,
        })
    }

    /// Verifies that `value` is the evaluation at `x` of the polynomial
    /// committed inside `comm`.
    fn check<'a>(
        vk: &Self::VerifierKey,
        commitments: impl IntoIterator<Item = &'a LabeledCommitment<Self::Commitment>>,
        point: &'a P::Point,
        values: impl IntoIterator<Item = E::ScalarField>,
        proof: &Self::Proof,
        sponge: &mut impl CryptographicSponge,
        _rng: Option<&mut dyn RngCore>,
    ) -> Result<bool, Self::Error>
    where
        Self::Commitment: 'a,
    {
        let check_time = start_timer!(|| "Checking evaluations");
        // Accumulate commitments and values
        let (combined_comm, combined_value) =
            Marlin::<E, P, Self>::accumulate_commitments_and_values(
                commitments,
                values,
                sponge,
                None,
            )?;
        // Compute both sides of the pairing equation
        let mut inner = combined_comm.into().into_group() - &vk.g.mul(combined_value);
        if let Some(random_v) = proof.random_v {
            inner -= &vk.gamma_g.mul(random_v);
        }
        let lhs = E::pairing(inner, vk.h);

        // Create a list of elements corresponding to each pairing in the product on the rhs
        let (rhs_product_g1, rhs_product_g2): (Vec<E::G1Prepared>, Vec<E::G2Prepared>) =
            ark_std::cfg_iter!(proof.w)
                .enumerate()
                .map(|(j, w_j)| {
                    let beta_minus_z: E::G2Affine =
                        (vk.beta_h[j].into_group() - &vk.h.mul(point[j])).into();
                    ((*w_j).into(), beta_minus_z.into())
                })
                .unzip();
        let rhs = E::multi_pairing(rhs_product_g1, rhs_product_g2);
        end_timer!(check_time);

        Ok(lhs == rhs)
    }

    fn batch_check<'a, R: RngCore>(
        vk: &Self::VerifierKey,
        commitments: impl IntoIterator<Item = &'a LabeledCommitment<Self::Commitment>>,
        query_set: &QuerySet<P::Point>,
        values: &Evaluations<P::Point, E::ScalarField>,
        proof: &Self::BatchProof,
        sponge: &mut impl CryptographicSponge,
        rng: &mut R,
    ) -> Result<bool, Self::Error>
    where
        Self::Commitment: 'a,
    {
        let (combined_comms, combined_queries, combined_evals) =
            Marlin::<E, P, Self>::combine_and_normalize(
                commitments,
                query_set,
                values,
                sponge,
                None,
            )?;
        let check_time =
            start_timer!(|| format!("Checking {} evaluation proofs", combined_comms.len()));
        let g = vk.g.into_group();
        let gamma_g = vk.gamma_g.into_group();
        let mut total_c = <E::G1>::zero();
        let mut total_w = vec![<E::G1>::zero(); vk.num_vars];
        let combination_time = start_timer!(|| "Combining commitments and proofs");
        let mut randomizer = E::ScalarField::one();
        // Instead of multiplying g and gamma_g in each turn, we simply accumulate
        // their coefficients and perform a final multiplication at the end.
        let mut g_multiplier = E::ScalarField::zero();
        let mut gamma_g_multiplier = E::ScalarField::zero();
        for (((c, z), v), proof) in combined_comms
            .iter()
            .zip(combined_queries)
            .zip(combined_evals)
            .zip(proof)
        {
            let w = &proof.w;
            let mut temp: E::G1 = ark_std::cfg_iter!(w)
                .enumerate()
                .map(|(j, w_j)| w_j.mul(z[j]))
                .sum();
            temp += &c.0;
            let c = temp;
            g_multiplier += &(randomizer * &v);
            if let Some(random_v) = proof.random_v {
                gamma_g_multiplier += &(randomizer * &random_v);
            }
            total_c += &c.mul(&randomizer);
            ark_std::cfg_iter_mut!(total_w)
                .enumerate()
                .for_each(|(i, w_i)| *w_i += &w[i].mul(randomizer));
            // We don't need to sample randomizers from the full field,
            // only from 128-bit strings.
            randomizer = u128::rand(rng).into();
        }
        total_c -= &g.mul(&g_multiplier);
        total_c -= &gamma_g.mul(&gamma_g_multiplier);
        end_timer!(combination_time);

        let to_affine_time = start_timer!(|| "Converting results to affine for pairing");
        let (mut p1, mut p2): (Vec<E::G1Prepared>, Vec<E::G2Prepared>) = total_w
            .into_iter()
            .enumerate()
            .map(|(j, w_j)| ((-w_j).into_affine().into(), vk.prepared_beta_h[j].clone()))
            .unzip();
        p1.push(total_c.into_affine().into());
        p2.push(vk.prepared_h.clone());
        end_timer!(to_affine_time);

        let pairing_time = start_timer!(|| "Performing product of pairings");
        let result = E::multi_pairing(p1, p2).0.is_one();
        end_timer!(pairing_time);
        end_timer!(check_time);
        Ok(result)
    }

    fn open_combinations<'a>(
        ck: &Self::CommitterKey,
        linear_combinations: impl IntoIterator<Item = &'a LinearCombination<E::ScalarField>>,
        polynomials: impl IntoIterator<Item = &'a LabeledPolynomial<E::ScalarField, P>>,
        commitments: impl IntoIterator<Item = &'a LabeledCommitment<Self::Commitment>>,
        query_set: &QuerySet<P::Point>,
        sponge: &mut impl CryptographicSponge,
        states: impl IntoIterator<Item = &'a Self::CommitmentState>,
        rng: Option<&mut dyn RngCore>,
    ) -> Result<BatchLCProof<E::ScalarField, Self::BatchProof>, Self::Error>
    where
        P: 'a,
        Self::CommitmentState: 'a,
        Self::Commitment: 'a,
    {
        Marlin::<E, P, Self>::open_combinations(
            ck,
            linear_combinations,
            polynomials,
            commitments,
            query_set,
            sponge,
            states,
            rng,
        )
    }

    /// Checks that `values` are the true evaluations at `query_set` of the polynomials
    /// committed in `labeled_commitments`.
    fn check_combinations<'a, R: RngCore>(
        vk: &Self::VerifierKey,
        linear_combinations: impl IntoIterator<Item = &'a LinearCombination<E::ScalarField>>,
        commitments: impl IntoIterator<Item = &'a LabeledCommitment<Self::Commitment>>,
        eqn_query_set: &QuerySet<P::Point>,
        eqn_evaluations: &Evaluations<P::Point, E::ScalarField>,
        proof: &BatchLCProof<E::ScalarField, Self::BatchProof>,
        sponge: &mut impl CryptographicSponge,
        rng: &mut R,
    ) -> Result<bool, Self::Error>
    where
        Self::Commitment: 'a,
    {
        Marlin::<E, P, Self>::check_combinations(
            vk,
            linear_combinations,
            commitments,
            eqn_query_set,
            eqn_evaluations,
            proof,
            sponge,
            rng,
        )
    }
}

#[cfg(test)]
mod tests {
    #![allow(non_camel_case_types)]
    use super::MarlinPST13;
    use ark_bls12_377::Bls12_377;
    use ark_bls12_381::Bls12_381;
    use ark_ec::pairing::Pairing;
    use ark_ff::UniformRand;
    use ark_poly::{
        multivariate::{SparsePolynomial as SparsePoly, SparseTerm},
        DenseMVPolynomial,
    };
    #[cfg(not(feature = "std"))]
    use ark_std::vec::Vec;
    use rand_chacha::ChaCha20Rng;

    type MVPoly_381 = SparsePoly<<Bls12_381 as Pairing>::ScalarField, SparseTerm>;
    type MVPoly_377 = SparsePoly<<Bls12_377 as Pairing>::ScalarField, SparseTerm>;

    type PC<E, P> = MarlinPST13<E, P>;

    type PC_Bls12_381 = PC<Bls12_381, MVPoly_381>;
    type PC_Bls12_377 = PC<Bls12_377, MVPoly_377>;

    fn rand_poly<E: Pairing>(
        degree: usize,
        num_vars: Option<usize>,
        rng: &mut ChaCha20Rng,
    ) -> SparsePoly<E::ScalarField, SparseTerm> {
        SparsePoly::<E::ScalarField, SparseTerm>::rand(degree, num_vars.unwrap(), rng)
    }

    fn rand_point<E: Pairing>(
        num_vars: Option<usize>,
        rng: &mut ChaCha20Rng,
    ) -> Vec<E::ScalarField> {
        let num_vars = num_vars.unwrap();
        let mut point = Vec::with_capacity(num_vars);
        for _ in 0..num_vars {
            point.push(E::ScalarField::rand(rng));
        }
        point
    }

    #[test]
    fn single_poly_test() {
        use crate::tests::*;
        let num_vars = Some(10);
        single_poly_test::<_, _, PC_Bls12_377, _>(
            num_vars,
            rand_poly::<Bls12_377>,
            rand_point::<Bls12_377>,
            poseidon_sponge_for_test::<<Bls12_377 as Pairing>::ScalarField>,
        )
        .expect("test failed for bls12-377");
        single_poly_test::<_, _, PC_Bls12_381, _>(
            num_vars,
            rand_poly::<Bls12_381>,
            rand_point::<Bls12_381>,
            poseidon_sponge_for_test::<<Bls12_381 as Pairing>::ScalarField>,
        )
        .expect("test failed for bls12-381");
    }

    #[test]
    fn full_end_to_end_test() {
        use crate::tests::*;
        let num_vars = Some(10);
        full_end_to_end_test::<_, _, PC_Bls12_377, _>(
            num_vars,
            rand_poly::<Bls12_377>,
            rand_point::<Bls12_377>,
            poseidon_sponge_for_test::<<Bls12_377 as Pairing>::ScalarField>,
        )
        .expect("test failed for bls12-377");
        println!("Finished bls12-377");
        full_end_to_end_test::<_, _, PC_Bls12_381, _>(
            num_vars,
            rand_poly::<Bls12_381>,
            rand_point::<Bls12_381>,
            poseidon_sponge_for_test::<<Bls12_381 as Pairing>::ScalarField>,
        )
        .expect("test failed for bls12-381");
        println!("Finished bls12-381");
    }

    #[test]
    fn single_equation_test() {
        use crate::tests::*;
        let num_vars = Some(10);
        single_equation_test::<_, _, PC_Bls12_377, _>(
            num_vars,
            rand_poly::<Bls12_377>,
            rand_point::<Bls12_377>,
            poseidon_sponge_for_test::<<Bls12_377 as Pairing>::ScalarField>,
        )
        .expect("test failed for bls12-377");
        println!("Finished bls12-377");
        single_equation_test::<_, _, PC_Bls12_381, _>(
            num_vars,
            rand_poly::<Bls12_381>,
            rand_point::<Bls12_381>,
            poseidon_sponge_for_test::<<Bls12_381 as Pairing>::ScalarField>,
        )
        .expect("test failed for bls12-381");
        println!("Finished bls12-381");
    }

    #[test]
    fn two_equation_test() {
        use crate::tests::*;
        let num_vars = Some(10);
        two_equation_test::<_, _, PC_Bls12_377, _>(
            num_vars,
            rand_poly::<Bls12_377>,
            rand_point::<Bls12_377>,
            poseidon_sponge_for_test::<<Bls12_377 as Pairing>::ScalarField>,
        )
        .expect("test failed for bls12-377");
        println!("Finished bls12-377");
        two_equation_test::<_, _, PC_Bls12_381, _>(
            num_vars,
            rand_poly::<Bls12_381>,
            rand_point::<Bls12_381>,
            poseidon_sponge_for_test::<<Bls12_381 as Pairing>::ScalarField>,
        )
        .expect("test failed for bls12-381");
        println!("Finished bls12-381");
    }

    #[test]
    fn full_end_to_end_equation_test() {
        use crate::tests::*;
        let num_vars = Some(10);
        full_end_to_end_equation_test::<_, _, PC_Bls12_377, _>(
            num_vars,
            rand_poly::<Bls12_377>,
            rand_point::<Bls12_377>,
            poseidon_sponge_for_test::<<Bls12_377 as Pairing>::ScalarField>,
        )
        .expect("test failed for bls12-377");
        println!("Finished bls12-377");
        full_end_to_end_equation_test::<_, _, PC_Bls12_381, _>(
            num_vars,
            rand_poly::<Bls12_381>,
            rand_point::<Bls12_381>,
            poseidon_sponge_for_test::<<Bls12_381 as Pairing>::ScalarField>,
        )
        .expect("test failed for bls12-381");
        println!("Finished bls12-381");
    }
}<|MERGE_RESOLUTION|>--- conflicted
+++ resolved
@@ -5,6 +5,7 @@
     PCCommitmentState, PCUniversalParams, PolynomialCommitment, QuerySet, CHALLENGE_SIZE,
 };
 use ark_crypto_primitives::sponge::CryptographicSponge;
+use ark_crypto_primitives::sponge::{Absorb, CryptographicSponge};
 use ark_ec::{
     pairing::Pairing,
     scalar_mul::{BatchMulPreprocessing, ScalarMul},
@@ -24,13 +25,6 @@
 mod combinations;
 use combinations::*;
 
-<<<<<<< HEAD
-use ark_crypto_primitives::sponge::{Absorb, CryptographicSponge};
-#[cfg(feature = "parallel")]
-use rayon::prelude::*;
-
-=======
->>>>>>> ef199a13
 /// Multivariate polynomial commitment based on the construction in [[PST13]][pst]
 /// with batching and (optional) hiding property inspired by the univariate scheme
 /// in [[CHMMVW20, "Marlin"]][marlin]
