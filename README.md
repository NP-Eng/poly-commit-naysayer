<h1 align="center">Polynomial Commitments</h1>

<p align="center">
   <a href="https://github.com/arkworks-rs/poly-commit/blob/master/LICENSE-APACHE"><img src="https://img.shields.io/badge/license-APACHE-blue.svg"></a>
   <a href="https://github.com/arkworks-rs/poly-commit/blob/master/LICENSE-MIT"><img src="https://img.shields.io/badge/license-MIT-blue.svg"></a>
</p>

`poly-commit` is a Rust library that implements *polynomial commitment schemes*. This library was initially developed as part of the [Marlin paper][marlin], and is released under the MIT License and the Apache v2 License (see [License](#license)).

**WARNING:** This is an academic prototype, and in particular has not received careful code review. This implementation is NOT ready for production use.

## Overview

A polynomial commitment scheme is a cryptographic primitive that enables a party to commit to a polynomial over a given finite field, and then, later on, to reveal desired evaluations of the polynomial along with cryptographic proofs attesting to their correctness.

This library provides various constructions of polynomial commitment schemes. These constructions support committing to multiple polynomials at a time with differing degree bounds, batching multiple evaluation proofs for the same evaluation point into a single one, and batch verification of proofs.

The key properties satisfied by the polynomial commitment schemes are **succinctness**, **extractability**, and **hiding**. See [the Marlin paper][marlin] for definitions of these properties.


[kzg10]: http://cacr.uwaterloo.ca/techreports/2010/cacr2010-10.pdf

## Build guide

The library compiles on the `stable` toolchain of the Rust compiler. To install the latest version of Rust, first install `rustup` by following the instructions [here](https://rustup.rs/), or via your platform's package manager. Once `rustup` is installed, install the Rust toolchain by invoking:
```bash
rustup install stable
```

After that, use `cargo` (the standard Rust build tool) to build the library:
```bash
git clone https://github.com/scipr-lab/poly-commit.git
cd poly-commit
cargo build --release
```

This library comes with some unit and integration tests. Run these tests with:
```bash
cargo test
```

A benchmarking module is also provided for the `commit`, `open` and `verify` methods, as well as for computing the commitment and proof size. You can add a new benchmark for your scheme following the examples in the `pcs/benches` directory, or run the existing benchmarks with:
```bash
cargo bench
```

Lastly, this library is instrumented with profiling infrastructure that prints detailed traces of execution time. To enable this, compile with `cargo build --features print-trace`.

## Usage

### [`PolynomialCommitment`](https://github.com/arkworks-rs/poly-commit/blob/master/src/lib.rs#L145)

This trait defines the interface for a polynomial commitment scheme. It is recommended to use the schemes from this crate that implement the `PolynomialCommitment` trait
(e.g. the [vanilla KZG scheme](./src/kzg10/mod.rs) does not implement this trait, but the [Marlin scheme](./src/marlin/mod.rs) which uses it under the hood, does).

```rust
// In this example, we will commit to a single polynomial, open it first at one point, and then batched at two points, and finally verify the proofs.
// We will use the KZG10 polynomial commitment scheme, following the approach from Marlin.

use ark_poly_commit::{Polynomial, marlin_pc::MarlinKZG10, LabeledPolynomial, PolynomialCommitment, QuerySet, Evaluations};
use ark_bls12_377::Bls12_377;
use ark_crypto_primitives::sponge::poseidon::{PoseidonSponge, PoseidonConfig};
use ark_crypto_primitives::sponge::CryptographicSponge;
use ark_ec::pairing::Pairing;
use ark_ff::UniformRand;
use ark_std::test_rng;
use ark_poly::{univariate::DensePolynomial, DenseUVPolynomial};
use rand_chacha::ChaCha20Rng;
use ark_ff::PrimeField;

type UniPoly_377 = DensePolynomial<<Bls12_377 as Pairing>::ScalarField>;
type Sponge_Bls12_377 = PoseidonSponge<<Bls12_377 as Pairing>::ScalarField>;
type PCS = MarlinKZG10<Bls12_377, UniPoly_377, Sponge_Bls12_377>;

let rng = &mut test_rng();

let max_degree = 16; // max degree supported by the scheme with the given public parameters generated by the setup here.

// 1. PolynomialCommitment::setup
// The setup procedure in this example is for demonstration purposes only - typically a setup ceremony would be run to generate the public parameters.
let pp = PCS::setup(max_degree, None, rng).unwrap();

let degree = 10; //degree of our polynomial
let secret_poly = UniPoly_377::rand(degree, rng);

let point_1 = <Bls12_377 as Pairing>::ScalarField::rand(rng);
let point_2 = <Bls12_377 as Pairing>::ScalarField::rand(rng);

let label = String::from("secret_poly");
let labeled_poly = LabeledPolynomial::new(
   label.clone(),
   secret_poly.clone(),
   Some(degree),
   Some(2), // we will open a univariate poly at two points
);

// TODO: replace by https://github.com/arkworks-rs/crypto-primitives/issues/112.
fn test_sponge<F: PrimeField>() -> PoseidonSponge<F> {
   let full_rounds = 8;
   let partial_rounds = 31;
   let alpha = 17;

   let mds = vec![
      vec![F::one(), F::zero(), F::one()],
      vec![F::one(), F::one(), F::zero()],
      vec![F::zero(), F::one(), F::one()],
   ];

   let mut v = Vec::new();
   let mut ark_rng = test_rng();

   for _ in 0..(full_rounds + partial_rounds) {
      let mut res = Vec::new();

      for _ in 0..3 {
         res.push(F::rand(&mut ark_rng));
      }
      v.push(res);
   }
   let config = PoseidonConfig::new(full_rounds, partial_rounds, alpha, mds, v, 2, 1);
   PoseidonSponge::new(&config)
}
let mut test_sponge = test_sponge::<<Bls12_377 as Pairing>::ScalarField>();

// 2. PolynomialCommitment::trim
// Since the setup produced pp with a max degree of 16, and our poly is of degree 10, we can trim the SRS to tailor it to this example.
let (ck, vk) = PCS::trim(&pp, degree, 2, Some(&[degree])).unwrap(); 

// 3. PolynomialCommitment::commit
// The prover commits to the polynomial using their committer key `ck`.
let (comms, states) = PCS::commit(&ck, [&labeled_poly], Some(rng)).unwrap(); 

// 4a. PolynomialCommitment::open
// Opening proof at a single point.
let proof_single = PCS::open(&ck, [&labeled_poly], &comms, &point_1, &mut (test_sponge.clone()), &states, None).unwrap(); 

// 5a. PolynomialCommitment::check
// Verifying the proof at a single point, given the commitment, the point, the claimed evaluation, and the proof.
assert!(PCS::check(&vk, &comms, &point_1, [secret_poly.evaluate(&point_1)], &proof_single, &mut (test_sponge.clone()), Some(rng)).unwrap()); 

let mut query_set = QuerySet::new();
let mut values = Evaluations::new();
for (i, point) in [point_1, point_2].iter().enumerate() {
   query_set.insert((label.clone(), (format!("{}", i), point.clone())));
   let value = secret_poly.evaluate(&point);
   values.insert((label.clone(), point.clone()), value);
}

// 4b. PolynomialCommitment::batch_open
// Some schemes support batch opening proofs. Generate a single proof for opening the polynomial at multiple points.
let proof_batched = PCS::batch_open(
   &ck,
   [&labeled_poly],
   &comms,
   &query_set,
   &mut (test_sponge.clone()),
   &states,
   Some(rng),
).unwrap();

// 5b. PolynomialCommitment::batch_check
assert!(PCS::batch_check(
   &vk,
   &comms,
   &query_set,
   &values,
   &proof_batched,
   &mut (test_sponge.clone()),
   rng,
).unwrap());
```

## License

This library is licensed under either of the following licenses, at your discretion.

 * [Apache License Version 2.0](LICENSE-APACHE)
 * [MIT License](LICENSE-MIT)

Unless you explicitly state otherwise, any contribution that you submit to this library shall be dual licensed as above (as defined in the Apache v2 License), without any additional terms or conditions.

[marlin]: https://ia.cr/2019/1047
[sonic]: https://ia.cr/2019/099
[aurora-light]: https://ia.cr/2019/601
[pcd-acc]: https://ia.cr/2020/499
[pst]: https://ia.cr/2011/587
[ligero]: https://ia.cr/2022/1608
<<<<<<< HEAD
[brakedown]: https://ia.cr/2021/1043
=======
[hyrax]: https://eprint.iacr.org/2017/1132
>>>>>>> ac4a14c5

## Reference papers

[Polynomial Commitments][kzg10]     
Aniket Kate, Gregory M. Zaverucha, Ian Goldberg     
ASIACRYPT 2010

[Sonic: Zero-Knowledge SNARKs from Linear-Size Universal and Updateable Structured Reference Strings][sonic]     
Mary Maller, Sean Bowe, Markulf Kohlweiss, Sarah Meiklejohn     
CCS 2019

[AuroraLight: Improved Prover Efficiency and SRS Size in a Sonic-Like System][aurora-light]     
Ariel Gabizon     
ePrint, 2019

[Marlin: Preprocessing zkSNARKs with Universal and Updatable SRS][marlin]     
Alessandro Chiesa, Yuncong Hu, Mary Maller, [Pratyush Mishra](https://www.github.com/pratyush), Noah Vesely, [Nicholas Ward](https://www.github.com/npwardberkeley)     
EUROCRYPT 2020

[Proof-Carrying Data from Accumulation Schemes][pcd-acc]     
Benedikt Bünz, Alessandro Chiesa, [Pratyush Mishra](https://www.github.com/pratyush), Nicholas Spooner     
TCC 2020

[Signatures of Correct Computation][pst]    
Charalampos Papamanthou, Elaine Shi, Roberto Tamassia   
TCC 2013

[Ligero: Lightweight Sublinear Arguments Without a Trusted Setup][ligero]    
Scott Ames, Carmit Hazay, Yuval Ishai, Muthuramakrishnan Venkitasubramaniam    
CCS 2017

<<<<<<< HEAD
[Brakedown: Linear-time and field-agnostic SNARKs for R1CS][brakedown]    
Alexander Golovnev, Jonathan Lee, Srinath Setty, Justin Thaler, Riad S. Wahby    
CRYPTO 2023
=======
[Doubly-efficient zkSNARKs without trusted setup][hyrax]
Riad S. Wahby, Ioanna Tzialla, abhi shelat, Justin Thaler, Michael Walfish
2018 IEEE Symposium on Security and Privacy
>>>>>>> ac4a14c5

## Acknowledgements

This work was supported by: an Engineering and Physical Sciences Research Council grant; a Google Faculty Award; the RISELab at UC Berkeley; and donations from the Ethereum Foundation and the Interchain Foundation.<|MERGE_RESOLUTION|>--- conflicted
+++ resolved
@@ -185,11 +185,8 @@
 [pcd-acc]: https://ia.cr/2020/499
 [pst]: https://ia.cr/2011/587
 [ligero]: https://ia.cr/2022/1608
-<<<<<<< HEAD
 [brakedown]: https://ia.cr/2021/1043
-=======
 [hyrax]: https://eprint.iacr.org/2017/1132
->>>>>>> ac4a14c5
 
 ## Reference papers
 
@@ -221,15 +218,13 @@
 Scott Ames, Carmit Hazay, Yuval Ishai, Muthuramakrishnan Venkitasubramaniam    
 CCS 2017
 
-<<<<<<< HEAD
 [Brakedown: Linear-time and field-agnostic SNARKs for R1CS][brakedown]    
 Alexander Golovnev, Jonathan Lee, Srinath Setty, Justin Thaler, Riad S. Wahby    
 CRYPTO 2023
-=======
+
 [Doubly-efficient zkSNARKs without trusted setup][hyrax]
 Riad S. Wahby, Ioanna Tzialla, abhi shelat, Justin Thaler, Michael Walfish
 2018 IEEE Symposium on Security and Privacy
->>>>>>> ac4a14c5
 
 ## Acknowledgements
 
